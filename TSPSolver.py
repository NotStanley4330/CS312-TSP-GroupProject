--- conflicted
+++ resolved
@@ -378,56 +378,11 @@
         start_time = time.time()
         found_improvement = True
         bssf_updates = 0
-        stop_condition = len(cities) ** 3
-<<<<<<< HEAD
-        numCities = len(cities)
-
-        while found_improvement < stop_condition and time.time() - start_time < time_allowance:
-
-            # Choose two random cities to swap
-            for i in range(numCities):
-                for j in range(i, numCities):
-                    swap_index1 = order[i]
-                    swap_index2 = order[j]
-                    new_order = order[:swap_index1] + list(reversed(order[swap_index1:swap_index2 + 1])) + order[swap_index2 + 1:]
-                    new_distance = two_opt_total_distance(cities, new_order)
-                    if new_distance < best_distance:
-                        order = new_order
-                        best_distance = new_distance
-                        bssf_updates += 1
-                        found_improvement = 0
-                    else:
-                        found_improvement += 1
-
-            # swap_index1 = random.randint(0, len(order) - 1)
-            # swap_index2 = random.randint(0, len(order) - 1)
-            
-            # Make sure the two cities are different
-            while swap_index1 == swap_index2:
-                swap_index2 = random.randint(0, len(order) - 1)
-
-            # Swap the cities
-            # new_order = order[:swap_index1] + list(reversed(order[swap_index1:swap_index2 + 1])) + order[swap_index2 + 1:]
-
-            # Calculate the new distance
-            # new_distance = two_opt_total_distance(cities, new_order)
-
-            # If the new order is better, update the current order and best distance
-            # if new_distance < best_distance:
-            #     order = new_order
-            #     best_distance = new_distance
-            #     bssf_updates += 1
-            #     found_improvement = 0
-            # else:
-            #     found_improvement += 1
-=======
-        while found_improvement and time.time() - start_time < time_allowance:
+
+        while found_improvement and time.time() - start_time < time_allowance: #O(n^5), space = O(n)
             found_improvement = False
-            for i in range(0, len(order)):
-                for j in range(0, len(order)):
-                    # if same city, continue
-                    if i == j:
-                        continue
+            for i in range(0, len(order) - 1):
+                for j in range(i+1, len(order)):
                     # Swap the cities
                     new_order = order[:i] + order[i:j + 1][::-1] + order[j + 1:]
                     # Calculate the new distance
@@ -437,13 +392,12 @@
                         order = new_order
                         best_distance = new_distance
                         found_improvement = True
->>>>>>> ee9712ab
         end_time = time.time()
         final_route = []
         for index in order:
             final_route.append(cities[index])
         bssf = TSPSolution(final_route)
-        bssf_cost = bssf._costOfRoute
+        bssf_cost = bssf.cost
 
         results = {'cost': bssf_cost, 'time': end_time - start_time, 'count': bssf_updates,
                    'soln': bssf, 'max': None, 'total': None, 'pruned': None}
